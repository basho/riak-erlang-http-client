--- conflicted
+++ resolved
@@ -119,7 +119,6 @@
 %% @spec create(string(), integer(), string(), Options::list()) -> rhc()
 create(IP, Port, Prefix, Opts0) when is_list(IP), is_integer(Port),
                                      is_list(Prefix), is_list(Opts0) ->
-<<<<<<< HEAD
     Opts = 
         case proplists:lookup(client_id, Opts0) of
             none ->
@@ -127,16 +126,6 @@
             _ ->
                 Opts0
         end,
-=======
-    Opts = case proplists:lookup(client_id, Opts0) of
-               none -> [{client_id, random_client_id()}|Opts0];
-               {client_id, Bin} when is_binary(Bin) ->
-                   [{client_id, binary_to_list(Bin)}
-                    | [ O || O={K,_} <- Opts0, K =/= client_id ]];
-               _ ->
-                   Opts0
-           end,
->>>>>>> b74f0adb
     #rhc{ip=IP, port=Port, prefix=Prefix, options=Opts}.
 
 %% @doc Get the IP this client will connect to.
@@ -1365,13 +1354,8 @@
 
 -spec make_cached_aae_url(rhc(),
                           root | branch | keysclocks,
-<<<<<<< HEAD
-                          NVal::pos_integer(),
-                          Filter::proplists:proplist()|undefined) ->
-=======
                           NVal :: pos_integer(),
                           Filter :: proplists:proplist()|undefined) ->
->>>>>>> b74f0adb
                                  iolist().
 make_cached_aae_url(Rhc, Type, NVal, Filter) ->
     lists:flatten(

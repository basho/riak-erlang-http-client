%% -------------------------------------------------------------------
%%
%% riakhttpc: Riak HTTP Client
%%
%% Copyright (c) 2007-2010 Basho Technologies, Inc.  All Rights Reserved.
%%
%% This file is provided to you under the Apache License,
%% Version 2.0 (the "License"); you may not use this file
%% except in compliance with the License.  You may obtain
%% a copy of the License at
%%
%%   http://www.apache.org/licenses/LICENSE-2.0
%%
%% Unless required by applicable law or agreed to in writing,
%% software distributed under the License is distributed on an
%% "AS IS" BASIS, WITHOUT WARRANTIES OR CONDITIONS OF ANY
%% KIND, either express or implied.  See the License for the
%% specific language governing permissions and limitations
%% under the License.
%%
%% -------------------------------------------------------------------

%% @doc This module contains utilities that the rhc module uses to
%%      encode and decode bucket-property requests.
-module(rhc_bucket).

-export([erlify_props/1,
         httpify_props/1]).

-include("raw_http.hrl").

erlify_props(Props) ->
    lists:flatten([ erlify_prop(K, V) || {K, V} <- Props ]).
erlify_prop(?JSON_N_VAL, N) -> {n_val, N};
erlify_prop(?JSON_ALLOW_MULT, AM) -> {allow_mult, AM};
erlify_prop(?JSON_PRECOMMIT, P) -> {precommit, P};
<<<<<<< HEAD
erlify_prop(?JSON_SEARCH, B) -> {search, B};
=======
erlify_prop(?JSON_POSTCOMMIT, P) -> {postcommit, P};
>>>>>>> 95a8012a
erlify_prop(_Ignore, _) -> [].

httpify_props(Props) ->
    lists:flatten([ httpify_prop(K, V) || {K, V} <- Props ]).
httpify_prop(n_val, N) -> {?JSON_N_VAL, N};
httpify_prop(allow_mult, AM) -> {?JSON_ALLOW_MULT, AM};
httpify_prop(precommit, P) -> {?JSON_PRECOMMIT, P};
<<<<<<< HEAD
httpify_prop(search, B) -> {?JSON_SEARCH, B};
=======
httpify_prop(postcommit, P) -> {?JSON_POSTCOMMIT, P};
>>>>>>> 95a8012a
httpify_prop(_Ignore, _) -> [].<|MERGE_RESOLUTION|>--- conflicted
+++ resolved
@@ -34,11 +34,8 @@
 erlify_prop(?JSON_N_VAL, N) -> {n_val, N};
 erlify_prop(?JSON_ALLOW_MULT, AM) -> {allow_mult, AM};
 erlify_prop(?JSON_PRECOMMIT, P) -> {precommit, P};
-<<<<<<< HEAD
 erlify_prop(?JSON_SEARCH, B) -> {search, B};
-=======
 erlify_prop(?JSON_POSTCOMMIT, P) -> {postcommit, P};
->>>>>>> 95a8012a
 erlify_prop(_Ignore, _) -> [].
 
 httpify_props(Props) ->
@@ -46,9 +43,6 @@
 httpify_prop(n_val, N) -> {?JSON_N_VAL, N};
 httpify_prop(allow_mult, AM) -> {?JSON_ALLOW_MULT, AM};
 httpify_prop(precommit, P) -> {?JSON_PRECOMMIT, P};
-<<<<<<< HEAD
 httpify_prop(search, B) -> {?JSON_SEARCH, B};
-=======
 httpify_prop(postcommit, P) -> {?JSON_POSTCOMMIT, P};
->>>>>>> 95a8012a
 httpify_prop(_Ignore, _) -> [].
{erl_opts, []}.

{deps,
 [
  %% ibrowse for doing HTTP requests
<<<<<<< HEAD
  {ibrowse, {git, "git://github.com/cmullaparthi/ibrowse.git", {tag, "v4.4.1"}}},

   %% webmachine for multipart content parsing, will pull in mochiweb as a dep
   {webmachine, ".*", {git, "git://github.com/webmachine/webmachine.git", {branch, "master"}}},

   %% riak-erlang-client for riakc_obj
   {riakc, ".*", {git, "git://github.com/basho/riak-erlang-client", {branch, "develop-3.0-292"}}}
=======
  {ibrowse, ".*",
	{git, "git://github.com/basho/ibrowse.git", {tag, "riak_kv-2.9.1"}}},

   %% webmachine for multipart content parsing, will pull in mochiweb as a dep
   {webmachine, ".*", {git, "git://github.com/basho/webmachine", {tag, "riak_kv-2.9.1"}}},

   %% riak-erlang-client for riakc_obj
   {riakc, ".*", {git, "git://github.com/basho/riak-erlang-client", {tag, "riak_kv-2.9.2"}}}
>>>>>>> b74f0adb
  ]}.
{edoc_opts,
 [
  %% handle macro expansion in edoc
  {preprocess, true},
  {include, "./deps/riakc/include/riakc.hrl"}
  ]}.
%% Misc =======================================================================
{clean_files, ["doc/*.html", "doc/*.png", "doc/edoc-info", "doc/*.css"]}.<|MERGE_RESOLUTION|>--- conflicted
+++ resolved
@@ -2,25 +2,14 @@
 
 {deps,
  [
-  %% ibrowse for doing HTTP requests
-<<<<<<< HEAD
-  {ibrowse, {git, "git://github.com/cmullaparthi/ibrowse.git", {tag, "v4.4.1"}}},
+    %% ibrowse for doing HTTP requests
+    {ibrowse, {git, "git://github.com/cmullaparthi/ibrowse.git", {tag, "v4.4.1"}}},
 
-   %% webmachine for multipart content parsing, will pull in mochiweb as a dep
-   {webmachine, ".*", {git, "git://github.com/webmachine/webmachine.git", {branch, "master"}}},
+    %% webmachine for multipart content parsing, will pull in mochiweb as a dep
+    {webmachine, {git, "git://github.com/webmachine/webmachine.git", {tag, "1.11.1"}}},
 
-   %% riak-erlang-client for riakc_obj
-   {riakc, ".*", {git, "git://github.com/basho/riak-erlang-client", {branch, "develop-3.0-292"}}}
-=======
-  {ibrowse, ".*",
-	{git, "git://github.com/basho/ibrowse.git", {tag, "riak_kv-2.9.1"}}},
-
-   %% webmachine for multipart content parsing, will pull in mochiweb as a dep
-   {webmachine, ".*", {git, "git://github.com/basho/webmachine", {tag, "riak_kv-2.9.1"}}},
-
-   %% riak-erlang-client for riakc_obj
-   {riakc, ".*", {git, "git://github.com/basho/riak-erlang-client", {tag, "riak_kv-2.9.2"}}}
->>>>>>> b74f0adb
+    %% riak-erlang-client for riakc_obj
+    {riakc, {git, "git://github.com/basho/riak-erlang-client", {tag, "develop-3.0-292"}}}
   ]}.
 {edoc_opts,
  [

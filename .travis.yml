--- conflicted
+++ resolved
@@ -1,18 +1,8 @@
 language: erlang
-<<<<<<< HEAD
 otp_release:
   - 20.3.8
   - 21.3
   - 22.1
 script:
   - chmod u+x rebar3
-  - ./rebar3 do upgrade, compile, xref, dialyzer, eunit
-notifications:
-  slack:
-    secure: SE0EMU9HenZlLBuNg7l6WLMxJPkfyAEGgodvAqMEuQmICtrh1nV019D/A8ykejYYPPsJafWVOfypOSDrSHCndzXvEZvU8l45nJ6XLdUdrDYEmvcSqN3EqmVSsuf9H3g99bvKygXaY27MkTS5ixLil7PzybG+YpwMnQGcQxYo5Eg=
-=======
-script:
-  - make test
-otp_release:
-  - R16B03
->>>>>>> b74f0adb
+  - ./rebar3 do upgrade, compile, dialyzer, eunit